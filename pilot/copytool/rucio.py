--- conflicted
+++ resolved
@@ -77,7 +77,7 @@
         destination = os.path.join(dst, fspec.lfn)
         if os.path.exists(destination):
             state, diagnostics = verify_catalog_checksum(fspec, destination)
-            if fspec.status_code and not ignore_errors:
+            if diagnostics != "" and not ignore_errors:
                 raise PilotException(diagnostics, code=fspec.status_code, state=state)
         else:
             logger.warning('wrong path: %s' % destination)
@@ -163,107 +163,4 @@
             fspec.status_code = 0
             fspec.status = 'transferred'
 
-    return files
-
-
-<<<<<<< HEAD
-def copy_out_old(files):   ### NOT USED - TO BE DEPRECATED
-    """
-    Tries to upload the given files using rucio
-
-    :param files Files to download. Dictionary with:
-        file:           - file path of the file to upload
-        rse:            - storage endpoint
-        scope:          - Optional: scope of the file
-        guid:           - Optional: guid to use for the file
-        pfn:            - Optional: pfn to use for the upload
-        lifetime:       - Optional: lifetime on storage for this file
-        no_register:    - Optional: if True, do not register the file in rucio
-        summary:        - Optional: if True, generates a summary json file
-
-    :raises Exception
-    """
-
-    # don't spoil the output, we depend on stderr parsing
-    os.environ['RUCIO_LOGGING_FORMAT'] = '%(asctime)s %(levelname)s [%(message)s]'
-
-    if len(files) == 0:
-        raise Exception('No existing source given!')
-
-    for f in files:
-        executable = ['/usr/bin/env', 'rucio', 'upload']
-        path = f.get('file')
-        rse = f.get('rse')
-
-        stats = {'status': 'failed'}
-        if not path or not (os.path.isfile(path) or os.path.isdir(path)):
-            stats['errmgs'] = 'Source file does not exists'
-            stats['errno'] = 1
-            f.update(stats)
-            continue
-        if not rse:
-            stats['errmgs'] = 'No destination site given'
-            stats['errno'] = 1
-            f.update(stats)
-            continue
-
-        executable.extend(['--rse', str(rse)])
-
-        scope = f.get('scope')
-        guid = f.get('guid')
-        pfn = f.get('pfn')
-        lifetime = f.get('lifetime')
-        no_register = f.get('no_register', False)
-        summary = f.get('summary', False)
-
-        if scope:
-            executable.extend(['--scope', str(scope)])
-        if guid:
-            executable.extend(['--guid', str(guid)])
-        if pfn:
-            executable.extend(['--pfn', pfn])
-        if lifetime:
-            executable.extend(['--lifetime', str(lifetime)])
-        if no_register:
-            executable.append('--no-register')
-        if summary:
-            executable.append('--summary')
-
-        executable.append(path)
-
-        exit_code, stdout, stderr = execute(executable)
-
-        if exit_code == 0:
-            stats['status'] = 'done'
-            stats['errno'] = 0
-            stats['errmsg'] = 'File successfully uploaded.'
-        else:
-            stats['errno'] = 3
-            try:
-                # the Details: string is set in rucio: lib/rucio/common/exception.py in __str__()
-                stats['errmsg'] = [detail for detail in stderr.split('\n') if detail.startswith('Details:')][0][9:-1]
-            except Exception as e:
-                stats['errmsg'] = 'Could not find rucio error message details - please check stderr directly: %s' % \
-                                  str(e)
-        f.update(stats)
-    return files
-=======
-def resolve_transfer_error(output, is_stagein):
-    """
-        Resolve error code, client state and defined error mesage from the output of transfer command
-        :return: dict {'rcode', 'state, 'error'}
-    """
-
-    ret = {'rcode': ErrorCodes.STAGEINFAILED if is_stagein else ErrorCodes.STAGEOUTFAILED,
-           'state': 'COPY_ERROR', 'error': 'Copy operation failed [is_stagein=%s]: %s' % (is_stagein, output)}
-
-    for line in output.split('\n'):
-        m = re.search("Details\s*:\s*(?P<error>.*)", line)
-        if m:
-            ret['error'] = m.group('error')
-        elif 'service_unavailable' in line:
-            ret['error'] = 'service_unavailable'
-            ret['rcode'] = ErrorCodes.RUCIOSERVICEUNAVAILABLE
-
-    return ret
->>>>>>> a4e44a92
+    return files