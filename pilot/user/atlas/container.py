#!/usr/bin/env python
# Licensed under the Apache License, Version 2.0 (the "License");
# you may not use this file except in compliance with the License.
# You may obtain a copy of the License at
# http://www.apache.org/licenses/LICENSE-2.0
#
# Authors:
<<<<<<< HEAD
# - Paul Nilsson, paul.nilsson@cern.ch, 2017-2019
# - Alexander Bogdanchikov, Alexander.Bogdanchikov@cern.ch, 2019-2020
=======
# - Paul Nilsson, paul.nilsson@cern.ch, 2017-2020
>>>>>>> 5edbfd87

import os
import pipes
import re
# for user container test: import urllib

from pilot.common.errorcodes import ErrorCodes
from pilot.common.exception import PilotException
from pilot.user.atlas.setup import get_asetup, get_file_system_root_path
from pilot.info import InfoService, infosys
from pilot.util.config import config
from pilot.util.filehandling import write_file

# imports for get_payload_proxy()
from pilot.util import https
import traceback

import logging
logger = logging.getLogger(__name__)
errors = ErrorCodes()

def get_payload_proxy(proxy_outfile_name, voms_role='atlas'):
    """
    :param proxy_outfile_name: specify the file to store proxy
    :param voms_role: what proxy (role) to request. It should exist on Panda node
    :return: True on success
    """
    try:
        # it assumes that https_setup() was done already
        res = https.request('{pandaserver}/server/panda/getProxy'.format(pandaserver=config.Pilot.pandaserver),
                            data={'role': voms_role})

        if res is None:
            logger.error("Unable to get proxy with role '%s' from panda server" % voms_role)
            return False

        if res['StatusCode'] != 0:
            logger.error("When get proxy with role '%s' panda server returned: %s" % (voms_role, res['errorDialog']))
            return False

        proxy_contents = res['userProxy']

    except Exception as e:
        logger.error("Get proxy from panda server failed: %s, %s" % (e, traceback.format_exc()))
        return False

    return write_file(proxy_outfile_name, proxy_contents, mute=False)

def do_use_container(**kwargs):
    """
    Decide whether to use a container or not.

    :param kwargs: dictionary of key-word arguments.
    :return: True if function has decided that a container should be used, False otherwise (boolean).
    """

    # to force no container use: return False
    use_container = False

    job = kwargs.get('job', False)
    copytool = kwargs.get('copytool', False)
    if job:
        # for user jobs, TRF option --containerImage must have been used, ie imagename must be set
        if job.is_analysis() and job.imagename:
            use_container = True  # False   WARNING will this change break runcontainer usage?
            logger.debug('job.is_analysis() and job.imagename -> use_container = True')
        elif not (job.platform or job.alrbuserplatform):
            use_container = False
            logger.debug('not (job.platform or job.alrbuserplatform) -> use_container = False')
        else:
            queuedata = job.infosys.queuedata
            container_name = queuedata.container_type.get("pilot")
            if container_name:
                use_container = True
                logger.debug('container_name == \'%s\' -> use_container = True' % container_name)
            else:
                logger.debug('else -> use_container = False')
    elif copytool:
        # override for copytools - use a container for stage-in/out
        use_container = True
        logger.debug('copytool -> use_container = False')
    else:
        logger.debug('not job -> use_container = False')

    return use_container


def wrapper(executable, **kwargs):
    """
    Wrapper function for any container specific usage.
    This function will be called by pilot.util.container.execute() and prepends the executable with a container command.

    :param executable: command to be executed (string).
    :param kwargs: dictionary of key-word arguments.
    :return: executable wrapped with container command (string).
    """

    workdir = kwargs.get('workdir', '.')
    pilot_home = os.environ.get('PILOT_HOME', '')
    job = kwargs.get('job', None)

    logger.info('container wrapper called')

    if workdir == '.' and pilot_home != '':
        workdir = pilot_home

    # if job.imagename (from --containerimage <image>) is set, then always use raw singularity
    if config.Container.setup_type == "ALRB":  # and job and not job.imagename:
        fctn = alrb_wrapper
    else:
        fctn = singularity_wrapper
    return fctn(executable, workdir, job=job)


def extract_platform_and_os(platform):
    """
    Extract the platform and OS substring from platform

    :param platform (string): E.g. "x86_64-slc6-gcc48-opt"
    :return: extracted platform specifics (string). E.g. "x86_64-slc6". In case of failure, return the full platform
    """

    pattern = r"([A-Za-z0-9_-]+)-.+-.+"
    a = re.findall(re.compile(pattern), platform)

    if len(a) > 0:
        ret = a[0]
    else:
        logger.warning("could not extract architecture and OS substring using pattern=%s from platform=%s"
                       "(will use %s for image name)" % (pattern, platform, platform))
        ret = platform

    return ret


def get_grid_image_for_singularity(platform):
    """
    Return the full path to the singularity grid image

    :param platform: E.g. "x86_64-slc6" (string).
    :return: full path to grid image (string).
    """

    if not platform or platform == "":
        platform = "x86_64-slc6"
        logger.warning("using default platform=%s (cmtconfig not set)" % (platform))

    arch_and_os = extract_platform_and_os(platform)
    image = arch_and_os + ".img"
    _path = os.path.join(get_file_system_root_path(), "atlas.cern.ch/repo/containers/images/singularity")
    path = os.path.join(_path, image)
    if not os.path.exists(path):
        image = 'x86_64-centos7.img'
        logger.warning('path does not exist: %s (trying with image %s instead)' % (path, image))
        path = os.path.join(_path, image)
        if not os.path.exists(path):
            logger.warning('path does not exist either: %s' % path)
            path = ""

    return path


def get_middleware_type():
    """
    Return the middleware type from the container type.
    E.g. container_type = 'singularity:pilot;docker:wrapper;container:middleware'
    get_middleware_type() -> 'container', meaning that middleware should be taken from the container. The default
    is otherwise 'workernode', i.e. middleware is assumed to be present on the worker node.

    :return: middleware_type (string)
    """

    middleware_type = ""
    container_type = infosys.queuedata.container_type

    mw = 'middleware'
    if container_type and container_type != "" and mw in container_type:
        try:
            container_names = container_type.split(';')
            for name in container_names:
                t = name.split(':')
                if mw == t[0]:
                    middleware_type = t[1]
        except Exception as e:
            logger.warning("failed to parse the container name: %s, %s" % (container_type, e))
    else:
        # logger.warning("container middleware type not specified in queuedata")
        # no middleware type was specified, assume that middleware is present on worker node
        middleware_type = "workernode"

    return middleware_type


def extract_atlas_setup(asetup, swrelease):
    """
    Extract the asetup command from the full setup command for jobs that have a defined release.
    export ATLAS_LOCAL_ROOT_BASE=/cvmfs/atlas.cern.ch/repo/ATLASLocalRootBase;
      source ${ATLAS_LOCAL_ROOT_BASE}/user/atlasLocalSetup.sh --quiet;source $AtlasSetup/scripts/asetup.sh
    -> $AtlasSetup/scripts/asetup.sh, export ATLAS_LOCAL_ROOT_BASE=/cvmfs/atlas.cern.ch/repo/ATLASLocalRootBase; source
         ${ATLAS_LOCAL_ROOT_BASE}/user/atlasLocalSetup.sh --quiet;

    :param asetup: full asetup command (string).
    :param swrelease: ATLAS release (string).
    :return: extracted asetup command, cleaned up full asetup command without asetup.sh (string).
    """

    if not swrelease:
        return '', ''

    try:
        # source $AtlasSetup/scripts/asetup.sh
        atlas_setup = asetup.split(';')[-1]
        # export ATLAS_LOCAL_ROOT_BASE=/cvmfs/atlas.cern.ch/repo/ATLASLocalRootBase;
        #   source ${ATLAS_LOCAL_ROOT_BASE}/user/atlasLocalSetup.sh --quiet;
        cleaned_atlas_setup = asetup.replace(atlas_setup, '')
        atlas_setup = atlas_setup.replace('source ', '')
    except Exception as e:
        logger.debug('exception caught while extracting asetup command: %s' % e)
        atlas_setup = ''
        cleaned_atlas_setup = ''

    return atlas_setup, cleaned_atlas_setup


def extract_full_atlas_setup(cmd, atlas_setup):
    """
    Extract the full asetup (including options) from the payload setup command.
    atlas_setup is typically '$AtlasSetup/scripts/asetup.sh'.

    :param cmd: full payload setup command (string).
    :param atlas_setup: asetup command (string).
    :return: extracted full asetup command, updated full payload setup command without asetup part (string).
    """

    updated_cmds = []
    extracted_asetup = ""

    if not atlas_setup:
        return extracted_asetup, cmd

    try:
        _cmd = cmd.split(';')
        for subcmd in _cmd:
            if atlas_setup in subcmd:
                extracted_asetup = subcmd
            else:
                updated_cmds.append(subcmd)
        updated_cmd = ';'.join(updated_cmds)
    except Exception as e:
        logger.warning('exception caught while extracting full atlas setup: %s' % e)
        updated_cmd = cmd
    logger.debug('updated payload setup command: %s' % updated_cmd)

    return extracted_asetup, updated_cmd


def update_alrb_setup(cmd, use_release_setup):
    """
    Update the ALRB setup command.
    Add the ALRB_CONT_SETUPFILE in case the release setup file was created earlier (required available cvmfs).

    :param cmd: full ALRB setup command (string).
    :param use_release_setup: should the release setup file be added to the setup command? (Boolean).
    :return: updated ALRB setup command (string).
    """

    updated_cmds = []
    try:
        _cmd = cmd.split(';')
        for subcmd in _cmd:
            if subcmd.startswith('source ${ATLAS_LOCAL_ROOT_BASE}') and use_release_setup:
                updated_cmds.append('export ALRB_CONT_SETUPFILE="/srv/%s"' % config.Container.release_setup)
            updated_cmds.append(subcmd)
        updated_cmd = ';'.join(updated_cmds)
    except Exception as e:
        logger.warning('exception caught while extracting full atlas setup: %s' % e)
        updated_cmd = cmd
    logger.debug('updated ALRB command: %s' % updated_cmd)

    return updated_cmd


def update_for_user_proxy(_cmd, cmd):
    """
    Add the X509 user proxy to the container sub command string if set, and remove it from the main container command.

    :param _cmd:
    :param cmd:
    :return:
    """

	# X509_USER_PROXY in the command the container will execute
	x509 = os.environ.get('X509_USER_PROXY', '')
	if x509 != "":
		# substitute pilot proxy with payload proxy
		log.info("try to get payload proxy...")
		x509new = x509 + "-payload"
		if get_payload_proxy(x509new):
			log.info("payload proxy was received")
			# container run command: replace pilot->payload proxy
			cmd = cmd.replace("export X509_USER_PROXY=%s;" % x509, "export X509_USER_PROXY=%s;" % x509new)
			# add payload proxy to the container setup command
			_cmd = "export X509_USER_PROXY=%s;" % x509new + _cmd
			log.info("pilot->payload proxy substitution was successful")
		else:
			log.warning("get_payload_proxy() failed -- no user proxy will be used in container")
			# do not include the X509_USER_PROXY in the command the container will execute
			cmd = cmd.replace("export X509_USER_PROXY=%s;" % x509, '')
			# add it instead to the container setup command
			_cmd = "export X509_USER_PROXY=%s;" % x509 + _cmd

    return _cmd, cmd


def set_platform(job, alrb_setup):
    """
    Set thePlatform variable and add it to the sub container command.

    :param job: job object.
    :param alrb_setup: ALRB setup (string).
    :return: updated ALRB setup (string).
    """

    if job.alrbuserplatform:
        alrb_setup += 'export thePlatform=\"%s\";' % job.alrbuserplatform
    elif job.preprocess and job.containeroptions:
        alrb_setup += 'export thePlatform=\"%s\";' % job.containeroptions.get('containerImage')
    elif job.imagename:
        alrb_setup += 'export thePlatform=\"%s\";' % job.imagename
    elif job.platform:
        alrb_setup += 'export thePlatform=\"%s\";' % job.platform

    return alrb_setup


def get_container_options(container_options):
    """
    Get the container options from AGIS for the container execution command.
    For Raythena ES jobs, replace the -C with "" (otherwise IPC does not work, needed by yampl).

    :param container_options: container options from AGIS (string).
    :return: updated container command (string).
    """

    is_raythena = config.Payload.executor_type.lower() == 'raythena'

    opts = ''
    # Set the singularity options
    if container_options:
        # the event service payload cannot use -C/--containall since it will prevent yampl from working
        if is_raythena:
            if '-C' in container_options:
                container_options = container_options.replace('-C', '')
            if '--containall' in container_options:
                container_options = container_options.replace('--containall', '')
        if container_options:
            opts += '-e \"%s\"' % container_options
    else:
        # consider using options "-c -i -p" instead of "-C". The difference is that the latter blocks all environment
        # variables by default and the former does not
        # update: skip the -i to allow IPC, otherwise yampl won't work
        if is_raythena:
            pass
            # opts += 'export ALRB_CONT_CMDOPTS=\"$ALRB_CONT_CMDOPTS -c -i -p\";'
        else:
            opts += '-e \"-C\"'

    return opts


def alrb_wrapper(cmd, workdir, job=None):
    """
    Wrap the given command with the special ALRB setup for containers
    E.g. cmd = /bin/bash hello_world.sh
    ->
    export thePlatform="x86_64-slc6-gcc48-opt"
    export ALRB_CONT_RUNPAYLOAD="cmd'
    setupATLAS -c $thePlatform

    :param cmd (string): command to be executed in a container.
    :param workdir: (not used)
    :param job: job object.
    :return: prepended command with singularity execution command (string).
    """

    if not job:
        logger.warning('the ALRB wrapper did not get a job object - cannot proceed')
        return cmd

    queuedata = job.infosys.queuedata
    container_name = queuedata.container_type.get("pilot")  # resolve container name for user=pilot
    if container_name:
        logger.debug('cmd 1=%s' % cmd)
        # first get the full setup, which should be removed from cmd (or ALRB setup won't work)
        _asetup = get_asetup()
        # get_asetup()
        # -> export ATLAS_LOCAL_ROOT_BASE=/cvmfs/atlas.cern.ch/repo/ATLASLocalRootBase;source ${ATLAS_LOCAL_ROOT_BASE}/user/atlasLocalSetup.sh
        #     --quiet;source $AtlasSetup/scripts/asetup.sh
        logger.debug('_asetup: %s' % _asetup)
        # atlas_setup = $AtlasSetup/scripts/asetup.sh
        # clean_asetup = export ATLAS_LOCAL_ROOT_BASE=/cvmfs/atlas.cern.ch/repo/ATLASLocalRootBase;source
        #                   ${ATLAS_LOCAL_ROOT_BASE}/user/atlasLocalSetup.sh --quiet;
        atlas_setup, clean_asetup = extract_atlas_setup(_asetup, job.swrelease)
        logger.debug('atlas_setup=%s' % atlas_setup)
        logger.debug('clean_asetup=%s' % clean_asetup)
        full_atlas_setup = get_full_asetup(cmd, 'source ' + atlas_setup) if atlas_setup and clean_asetup else ''
        logger.debug('full_atlas_setup=%s' % full_atlas_setup)

        # do not include 'clean_asetup' in the container script
        if clean_asetup and full_atlas_setup:
            cmd = cmd.replace(clean_asetup, '')
            # for stand-alone containers, do not include the full atlas setup either
            if job.imagename:
                cmd = cmd.replace(full_atlas_setup, '')

        logger.debug('cmd 2=%s' % cmd)
        # get_asetup(asetup=False)
        # -> export ATLAS_LOCAL_ROOT_BASE=/cvmfs/atlas.cern.ch/repo/ATLASLocalRootBase;source ${ATLAS_LOCAL_ROOT_BASE}/user/atlasLocalSetup.sh --quiet;

        # get simplified ALRB setup (export)
        alrb_setup = get_asetup(alrb=True, add_if=True)
        # get_asetup(alrb=True)
        # -> export ATLAS_LOCAL_ROOT_BASE=/cvmfs/atlas.cern.ch/repo/ATLASLocalRootBase;
        # get_asetup(alrb=True, add_if=True)
        # -> if [ -z "$ATLAS_LOCAL_ROOT_BASE" ]; then export ATLAS_LOCAL_ROOT_BASE=/cvmfs/atlas.cern.ch/repo/ATLASLocalRootBase; fi;
        logger.debug('initial alrb_setup: %s' % alrb_setup)

        # add user proxy if necessary (actually it should also be removed from cmd)
        alrb_setup, cmd = update_for_user_proxy(alrb_setup, cmd)

        # set the platform info
        alrb_setup = set_platform(job, alrb_setup)

        # add the jobid to be used as an identifier for the payload running inside the container
        # it is used to identify the pid for the process to be tracked by the memory monitor
        if 'export PandaID' not in alrb_setup:
            alrb_setup += "export PandaID=%s;" % job.jobid
        logger.debug('alrb_setup=%s' % alrb_setup)

        # add TMPDIR
        cmd = "export TMPDIR=/srv;export GFORTRAN_TMPDIR=/srv;" + cmd
        cmd = cmd.replace(';;', ';')
        logger.debug('cmd = %s' % cmd)

        # get the proper release setup script name, and create the script if necessary
        release_setup, cmd = create_release_setup(cmd, atlas_setup, full_atlas_setup, job.swrelease, job.imagename,
                                                  job.workdir, queuedata.is_cvmfs)
        if not cmd:
            diagnostics = 'payload setup was reset due to missing release setup in unpacked container'
            logger.warning(diagnostics)
            job.piloterrorcodes, job.piloterrordiags = errors.add_error_code(errors.MISSINGRELEASEUNPACKED)
            return ""

        # correct full payload command in case preprocess command are used (ie replace trf with setupATLAS -c ..)
        if job.preprocess and job.containeroptions:
            cmd = replace_last_command(cmd, job.containeroptions.get('containerExec'))
            logger.debug('updated cmd with containerExec: %s' % cmd)

        # write the full payload command to a script file
        container_script = config.Container.container_script
        logger.debug('command to be written to container script file:\n\n%s:\n\n%s\n' % (container_script, cmd))
        try:
            write_file(os.path.join(job.workdir, container_script), cmd, mute=False)
            os.chmod(os.path.join(job.workdir, container_script), 0o755)  # Python 2/3
        except Exception as e:
            logger.warning('exception caught: %s' % e)
            return ""

        # also store the command string in the job object
        job.command = cmd

        # add atlasLocalSetup command + options (overwrite the old cmd since the new cmd is the containerised version)
        cmd = add_asetup(job, alrb_setup, queuedata.is_cvmfs, release_setup, container_script, queuedata.container_options)

        # add any container options if set
        execargs = job.containeroptions.get('execArgs', None)
        if execargs:
            cmd += ' ' + execargs
        logger.debug('\n\nfinal command:\n\n%s\n' % cmd)
    else:
        logger.warning('container name not defined in AGIS')

    return cmd


def is_release_setup(script, imagename):
    """
    Does the release_setup.sh file exist?
    This check can only be made for unpacked containers. These must have the release setup file present, or setup will
    fail. For non-unpacked containers, the function will return True and the pilot will assume that the container has
    the setup file.

    :param script: release setup script (string).
    :param imagename: container/image name (string).
    :return: Boolean.
    """

    if 'unpacked' in imagename:
        if script.startswith('/'):
            script = script[1:]
        exists = True if os.path.exists(os.path.join(imagename, script)) else False
        if exists:
            logger.info('%s is present in %s' % (script, imagename))
        else:
            logger.warning('%s is not present in %s - setup has failed' % (script, imagename))
    else:
        exists = True
        logger.info('%s is assumed to be present in %s' % (script, imagename))
    return exists


def add_asetup(job, alrb_setup, is_cvmfs, release_setup, container_script, container_options):
    """
    Add atlasLocalSetup and options to form the final payload command.

    :param job: job object.
    :param alrb_setup: ALRB setup (string).
    :param is_cvmfs: True for cvmfs sites (Boolean).
    :param release_setup: release setup (string).
    :param container_script: container script name (string).
    :param container_options: container options (string).
    :return: final payload command (string).
    """

    # this should not be necessary after the extract_container_image() in JobData update
    # containerImage should have been removed already
    if '--containerImage' in job.jobparams:
        job.jobparams, container_path = remove_container_string(job.jobparams)
        if job.alrbuserplatform:
            if not is_cvmfs:
                alrb_setup += 'source ${ATLAS_LOCAL_ROOT_BASE}/user/atlasLocalSetup.sh -c %s' % job.alrbuserplatform
        elif container_path != "":
            alrb_setup += 'source ${ATLAS_LOCAL_ROOT_BASE}/user/atlasLocalSetup.sh -c %s' % container_path
        else:
            logger.warning('failed to extract container path from %s' % job.jobparams)
            alrb_setup = ""
        if alrb_setup and not is_cvmfs:
            alrb_setup += ' -d'
    else:
        alrb_setup += 'source ${ATLAS_LOCAL_ROOT_BASE}/user/atlasLocalSetup.sh '
        if job.platform or job.alrbuserplatform or job.imagename:
            alrb_setup += '-c $thePlatform'
            if not is_cvmfs:
                alrb_setup += ' -d'

    # update the ALRB setup command
    alrb_setup += ' -s %s' % release_setup
    alrb_setup += ' -r /srv/' + container_script
    alrb_setup = alrb_setup.replace('  ', ' ').replace(';;', ';')

    # add container options
    alrb_setup += ' ' + get_container_options(container_options)
    alrb_setup = alrb_setup.replace('  ', ' ')
    cmd = alrb_setup

    # correct full payload command in case preprocess command are used (ie replace trf with setupATLAS -c ..)
    #if job.preprocess and job.containeroptions:
    #    logger.debug('will update cmd=%s' % cmd)
    #    cmd = replace_last_command(cmd, 'source ${ATLAS_LOCAL_ROOT_BASE}/user/atlasLocalSetup.sh -c $thePlatform')
    #    logger.debug('updated cmd with containerImage')

    return cmd


def get_full_asetup(cmd, atlas_setup):
    """
    Extract the full asetup command from the payload execution command.
    (Easier that generating it again). We need to remove this command for stand-alone containers.
    Alternatively: do not include it in the first place (but this seems to trigger the need for further changes).
    atlas_setup is "source $AtlasSetup/scripts/asetup.sh", which is extracted in a previous step.
    The function typically returns: "source $AtlasSetup/scripts/asetup.sh 21.0,Athena,2020-05-19T2148,notest --makeflags='$MAKEFLAGS';".

    :param cmd: payload execution command (string).
    :param atlas_setup: extracted atlas setup (string).
    :return: full atlas setup (string).
    """

    nr = cmd.find(atlas_setup)
    cmd = cmd[nr:]  # remove everything before 'source $AtlasSetup/..'
    nr = cmd.find(';')
    cmd = cmd[:nr + 1]  # remove everything after the first ;, but include the trailing ;

    return cmd


def replace_last_command(cmd, replacement):
    """
    Replace the last command in cmd with given replacement.

    :param cmd: command (string).
    :param replacement: replacement (string).
    :return: updated command (string).
    """

    cmd = cmd.strip('; ')
    last_bit = cmd.split(';')[-1]
    cmd = cmd.replace(last_bit.strip(), replacement)

    return cmd


def create_release_setup(cmd, atlas_setup, full_atlas_setup, release, imagename, workdir, is_cvmfs):
    """
    Get the proper release setup script name, and create the script if necessary.

    This function also updates the cmd string (removes full asetup from payload command).

    Note: for stand-alone containers, the function will return /release_setup.sh and assume that this script exists
    in the container. The pilot will only create a my_release_setup.sh script for OS containers.

    In case the release setup is not present in an unpacked container, the function will reset the cmd string.

    :param cmd: Payload execution command (string).
    :param atlas_setup: asetup command (string).
    :param full_atlas_setup: full asetup command (string).
    :param release: software release, needed to determine Athena environment (string).
    :param imagename: container image name (string).
    :param workdir: job workdir (string).
    :param is_cvmfs: does the queue have cvmfs? (Boolean).
    :return: proper release setup name (string), updated cmd (string).
    """

    release_setup_name = get_release_setup_name(release, imagename)

    # note: if release_setup_name.startswith('/'), the pilot will NOT create the script
    if not release_setup_name.startswith('/'):
        # extracted_asetup should be written to 'my_release_setup.sh' and cmd to 'container_script.sh'
        content = ''
        if is_cvmfs:
            content, cmd = extract_full_atlas_setup(cmd, atlas_setup)
            if not content:
                content = full_atlas_setup
        if not content:
            content = 'echo \"Error: this setup file should not be run since %s should exist inside the container\"' % release_setup_name
            logger.debug(
                'will create an empty (almost) release setup file since asetup could not be extracted from command')
        logger.debug('command to be written to release setup file:\n\n%s:\n\n%s\n' % (release_setup_name, content))
        try:
            write_file(os.path.join(workdir, release_setup_name), content, mute=False)
        except Exception as e:
            logger.warning('exception caught: %s' % e)
    else:
        # reset cmd in case release_setup.sh does not exist in unpacked image (only for those containers)
        cmd = cmd.replace(';;', ';') if is_release_setup(release_setup_name, imagename) else ''

    # add the /srv for OS containers
    if not release_setup_name.startswith('/'):
        release_setup_name = os.path.join('/srv', release_setup_name)

    return release_setup_name, cmd


def get_release_setup_name(release, imagename):
    """
    Return the file name for the release setup script.

    NOTE: the /srv path will only be added later, in the case of OS containers.

    For OS containers, return config.Container.release_setup (my_release_setup.sh);
    for stand-alone containers (user defined containers, ie when --containerImage or job.imagename was used/set),
    return '/release_setup.sh'. release_setup.sh will NOT be created for stand-alone containers.
    The pilot will specify /release_setup.sh only when jobs use the Athena environment (ie has a set job.swrelease).

    :param release: software release (string).
    :param imagename: container image name (string).
    :return: release setup file name (string).
    """

    if imagename and release and release != 'NULL':
        # stand-alone containers (script is assumed to exist inside image/container so will ignore this /srv/my_release_setup.sh)
        #        release_setup_name = '/srv/my_release_setup.sh'
        # stand-alone containers (script is assumed to exist inside image/container)
        release_setup_name = '/release_setup.sh'
    else:
        # OS containers (script will be created by pilot)
        release_setup_name = config.Container.release_setup
        if not release_setup_name:
            release_setup_name = 'my_release_setup.sh'

    # note: if release_setup_name.startswith('/'), the pilot will NOT create the script

    return release_setup_name


## DEPRECATED, remove after verification with user container job
def remove_container_string(job_params):
    """ Retrieve the container string from the job parameters """

    pattern = r" \'?\-\-containerImage\=?\ ?([\S]+)\ ?\'?"
    compiled_pattern = re.compile(pattern)

    # remove any present ' around the option as well
    job_params = re.sub(r'\'\ \'', ' ', job_params)

    # extract the container path
    found = re.findall(compiled_pattern, job_params)
    container_path = found[0] if len(found) > 0 else ""

    # Remove the pattern and update the job parameters
    job_params = re.sub(pattern, ' ', job_params)

    return job_params, container_path


def singularity_wrapper(cmd, workdir, job=None):
    """
    Prepend the given command with the singularity execution command
    E.g. cmd = /bin/bash hello_world.sh
    -> singularity_command = singularity exec -B <bindmountsfromcatchall> <img> /bin/bash hello_world.sh
    singularity exec -B <bindmountsfromcatchall>  /cvmfs/atlas.cern.ch/repo/images/singularity/x86_64-slc6.img <script>
    Note: if the job object is not set, then it is assumed that the middleware container is to be used.

    :param cmd: command to be prepended (string).
    :param workdir: explicit work directory where the command should be executed (needs to be set for Singularity) (string).
    :param job: job object.
    :return: prepended command with singularity execution command (string).
    """

    if job:
        queuedata = job.infosys.queuedata
    else:
        infoservice = InfoService()
        infoservice.init(os.environ.get('PILOT_SITENAME'), infosys.confinfo, infosys.extinfo)
        queuedata = infoservice.queuedata

    container_name = queuedata.container_type.get("pilot")  # resolve container name for user=pilot
    logger.debug("resolved container_name from queuedata.container_type: %s" % container_name)

    if container_name == 'singularity':
        logger.info("singularity has been requested")

        # Get the singularity options
        singularity_options = queuedata.container_options
        if singularity_options != "":
            singularity_options += ","
        else:
            singularity_options = "-B "
        singularity_options += "/cvmfs,${workdir},/home"
        logger.debug("using singularity_options: %s" % singularity_options)

        # Get the image path
        if job:
            image_path = job.imagename or get_grid_image_for_singularity(job.platform)
        else:
            image_path = config.Container.middleware_container

        # Does the image exist?
        if image_path:
            # Prepend it to the given command
            cmd = "export workdir=" + workdir + "; singularity --verbose exec " + singularity_options + " " + image_path + \
                  " /bin/bash -c " + pipes.quote("cd $workdir;pwd;%s" % cmd)

            # for testing user containers
            # singularity_options = "-B $PWD:/data --pwd / "
            # singularity_cmd = "singularity exec " + singularity_options + image_path
            # cmd = re.sub(r'-p "([A-Za-z0-9.%/]+)"', r'-p "%s\1"' % urllib.pathname2url(singularity_cmd), cmd)
        else:
            logger.warning("singularity options found but image does not exist")

        logger.info("updated command: %s" % cmd)

    return cmd


def create_root_container_command(workdir, cmd):
    """

    :param workdir:
    :param cmd:
    :return:
    """

    command = 'cd %s;' % workdir
    content = get_root_container_script(cmd)
    script_name = 'open_file.sh'

    try:
        status = write_file(os.path.join(workdir, script_name), content)
    except PilotException as e:
        raise e
    else:
        if status:
            # generate the final container command
            x509 = os.environ.get('X509_USER_PROXY', '')
            if x509:
                command += 'export X509_USER_PROXY=%s;' % x509
            command += 'export ALRB_CONT_RUNPAYLOAD=\"source /srv/%s\";' % script_name
            command += get_asetup(alrb=True)  # export ATLAS_LOCAL_ROOT_BASE=/cvmfs/atlas.cern.ch/repo/ATLASLocalRootBase;
            command += 'source ${ATLAS_LOCAL_ROOT_BASE}/user/atlasLocalSetup.sh -c CentOS7'

    logger.debug('container command: %s' % command)

    return command


def create_middleware_container_command(workdir, cmd, container_options, label='stagein'):
    """
    Create the stage-in/out container command.

    The function takes the isolated stage-in/out command, adds bits and pieces needed for the containerisation and stores
    it in a stage[in|out].sh script file. It then generates the actual command that will execute the stage-in/out script in a
    container.

    new cmd:
      lsetup rucio davis xrootd
      old cmd
      exit $?
    write new cmd to stage[in|out].sh script
    create container command and return it

    :param workdir: working directory where script will be stored (string).
    :param cmd: isolated stage-in/out command (string).
    :param container_options: container options from queuedata (string).
    :param label: 'stage-[in|out]' (string).
    :return: container command to be executed (string).
    """

    command = 'cd %s;' % workdir

    # add bits and pieces for the containerisation
    middleware_container = get_middleware_container()
    content = get_middleware_container_script(middleware_container, cmd)
    # store it in setup.sh
    script_name = 'stagein.sh' if label == 'stage-in' else 'stageout.sh'
    try:
        status = write_file(os.path.join(workdir, script_name), content)
    except PilotException as e:
        raise e
    else:
        if status:
            # generate the final container command
            x509 = os.environ.get('X509_USER_PROXY', '')
            if x509:
                command += 'export X509_USER_PROXY=%s;' % x509
            command += 'export ALRB_CONT_RUNPAYLOAD=\"source /srv/%s\";' % script_name
            command += get_asetup(alrb=True)  # export ATLAS_LOCAL_ROOT_BASE=/cvmfs/atlas.cern.ch/repo/ATLASLocalRootBase;
            command += 'source ${ATLAS_LOCAL_ROOT_BASE}/user/atlasLocalSetup.sh -c %s' % middleware_container
            command += ' ' + get_container_options(container_options)
            command = command.replace('  ', ' ')

    logger.debug('container command: %s' % command)

    return command


def get_root_container_script(cmd):
    """
    Return the content of the root container script.

    :param cmd: root command (string).
    :return: script content (string).
    """

    # content = 'lsetup \'root 6.20.06-x86_64-centos7-gcc8-opt\'\npython %s\nexit $?' % cmd
    content = 'lsetup \'root pilot\'\npython %s\nexit $?' % cmd
    logger.debug('root setup script content:\n\n%s\n\n' % content)

    return content


def get_middleware_container_script(middleware_container, cmd):
    """
    Return the content of the middleware container script.

    :param middleware_container: container image (string).
    :param cmd: isolated stage-in/out command (string).
    :return: script content (string).
    """

    content = 'export PILOT_RUCIO_SITENAME=%s; ' % os.environ.get('PILOT_RUCIO_SITENAME')
    if 'rucio' in middleware_container:
        content += 'python3 %s\nexit $?' % cmd
    else:
        content += 'lsetup rucio davix xrootd;python %s\nexit $?' % cmd
    logger.debug('setup.sh content:\n%s' % content)

    return content


def get_middleware_container():
    """
    Return the middleware container.

    :return: path (string).
    """

    path = config.Container.middleware_container
    if not os.path.exists(path):
        logger.warning('requested middleware container path does not exist: %s (switching to default value)' % path)
        path = 'CentOS7'
    logger.info('using image: %s for middleware container' % path)

    return path<|MERGE_RESOLUTION|>--- conflicted
+++ resolved
@@ -5,12 +5,8 @@
 # http://www.apache.org/licenses/LICENSE-2.0
 #
 # Authors:
-<<<<<<< HEAD
-# - Paul Nilsson, paul.nilsson@cern.ch, 2017-2019
+# - Paul Nilsson, paul.nilsson@cern.ch, 2017-2020
 # - Alexander Bogdanchikov, Alexander.Bogdanchikov@cern.ch, 2019-2020
-=======
-# - Paul Nilsson, paul.nilsson@cern.ch, 2017-2020
->>>>>>> 5edbfd87
 
 import os
 import pipes
