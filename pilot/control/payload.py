--- conflicted
+++ resolved
@@ -217,59 +217,6 @@
                 time.sleep(5)
 
 
-<<<<<<< HEAD
-=======
-def process_job_report(job):
-    """
-    Process the job report produced by the payload/transform if it exists.
-    Payload error codes and diagnostics, as well as payload metadata (for output files) and stageout type will be
-    extracted. The stageout type is either "all" (i.e. stage-out both output and log files) or "log" (i.e. only log file
-    will be staged out).
-    Note: some fields might be experiment specific. A call to a user function is therefore also done.
-
-    :param job: job dictionary will be updated by the function and several fields set.
-    :return:
-    """
-
-    log = get_logger(job.jobid, logger)
-    path = os.path.join(job.workdir, config.Payload.jobreport)
-    if not os.path.exists(path):
-        log.warning('job report does not exist: %s (any missing output file guids must be generated)' % path)
-
-        # add missing guids
-        for dat in job.outdata:
-            if not dat.guid:
-                dat.guid = get_guid()
-                log.warning('guid not set: generated guid=%s for lfn=%s' % (dat.guid, dat.lfn))
-
-    else:
-        with open(path) as data_file:
-            # compulsory field; the payload must produce a job report (see config file for file name)
-            job.metadata = json.load(data_file)
-
-            # extract user specific info from job report
-            pilot_user = os.environ.get('PILOT_USER', 'generic').lower()
-            user = __import__('pilot.user.%s.common' % pilot_user, globals(), locals(), [pilot_user], -1)
-            user.update_job_data(job)
-
-            # compulsory fields
-            try:
-                job.exitcode = job.metadata['exitCode']
-            except Exception as e:
-                log.warning('could not find compulsory payload exitCode in job report: %s (will be set to 0)' % e)
-                job.exitcode = 0
-            else:
-                log.info('extracted exit code from job report: %d' % job.exitcode)
-            try:
-                job.exitmsg = job.metadata['exitMsg']
-            except Exception as e:
-                log.warning('could not find compulsory payload exitMsg in job report: %s (will be set to empty string)' % e)
-                job.exitmsg = ""
-            else:
-                log.info('extracted exit message from job report: %s' % job.exitmsg)
-
-
->>>>>>> 5fbb00bc
 def validate_post(queues, traces, args):
     """
     Validate finished payloads.
