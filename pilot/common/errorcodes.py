#!/usr/bin/env python
# Licensed under the Apache License, Version 2.0 (the "License");
# you may not use this file except in compliance with the License.
# You may obtain a copy of the License at
# http://www.apache.org/licenses/LICENSE-2.0
#
# Authors:
# - Paul Nilsson, paul.nilsson@cern.ch, 2017

import re


class ErrorCodes:
    """
    Pilot error codes.

    Note: Error code numbering is the same as in Pilot 1 since that is expected by the PanDA server and monitor.
    Note 2: Add error codes as they are needed in other modules. Do not import the full Pilot 1 list at once as there
    might very well be codes that can be reassigned/removed.
    """

    # Error code constants (from Pilot 1)
    GENERALERROR = 1008
    NOLOCALSPACE = 1098
    STAGEINFAILED = 1099
    REPLICANOTFOUND = 1100
    NOSUCHFILE = 1103
    USERDIRTOOLARGE = 1104
    STDOUTTOOBIG = 1106
    SETUPFAILURE = 1110
    MKDIR = 1134
    STAGEOUTFAILED = 1137
    PUTMD5MISMATCH = 1141
    GETMD5MISMATCH = 1145
    TRFDOWNLOADFAILURE = 1149
    LOOPINGJOB = 1150
    STAGEINTIMEOUT = 1151  # called GETTIMEOUT in Pilot 1
    STAGEOUTTIMEOUT = 1152  # called PUTTIMEOUT in Pilot 1
    NOPROXY = 1163
    MISSINGOUTPUTFILE = 1165

    GETADMISMATCH = 1171
    PUTADMISMATCH = 1172
    NOVOMSPROXY = 1177
<<<<<<< HEAD
    PAYLOADEXCEEDMAXMEM = 1235
=======
    CHKSUMNOTSUP = 1242
>>>>>>> deed871e

    # Error code constants (new since Pilot 2)
    NOTIMPLEMENTED = 1300
    UNKNOWNEXCEPTION = 1301
    CONVERSIONFAILURE = 1302
    FILEHANDLINGFAILURE = 1303
    MESSAGEHANDLINGFAILURE = 1304
    PAYLOADEXECUTIONFAILURE = 1305
    SINGULARITYGENERALFAILURE = 1306
    SINGULARITYNOLOOPDEVICES = 1307
    SINGULARITYBINDPOINTFAILURE = 1308
    SINGULARITYIMAGEMOUNTFAILURE = 1309
    PAYLOADEXECUTIONEXCEPTION = 1310
<<<<<<< HEAD
    NOTDEFINED = 1311
    NOTSAMELENGTH = 1312
=======
    NOSTORAGEPROTOCOL = 1311
>>>>>>> deed871e

    _error_messages = {
        GENERALERROR: "General pilot error, consult batch log",
        NOLOCALSPACE: "Not enough local space",
        STAGEINFAILED: "Failed to stage-in file",
        REPLICANOTFOUND: "Replica not found",
        NOSUCHFILE: "No such file or directory",
        USERDIRTOOLARGE: "User work directory too large",
        STDOUTTOOBIG: "Payload log or stdout file too big",
        SETUPFAILURE: "Failed during payload setup",
        MKDIR: "Failed to create local directory",
        STAGEOUTFAILED: "Failed to stage-out file",
        PUTMD5MISMATCH: "md5sum mismatch on output file",
        GETMD5MISMATCH: "md5sum mismatch on input file",
        MISSINGOUTPUTFILE: "Local output file is missing",
        TRFDOWNLOADFAILURE: "Transform could not be downloaded",
        LOOPINGJOB: "Looping job killed by pilot",
        STAGEINTIMEOUT: "File transfer timed out during stage-in",
        STAGEOUTTIMEOUT: "File transfer timed out during stage-out",
        NOPROXY: "Grid proxy not valid",
        GETADMISMATCH: "adler32 mismatch on input file",
        PUTADMISMATCH: "adler32 mismatch on output file",
        NOVOMSPROXY: "Voms proxy not valid",
        PAYLOADEXCEEDMAXMEM: "Payload exceeded maximum allowed memory",
        NOTIMPLEMENTED: "The class or function is not implemented",
        UNKNOWNEXCEPTION: "An unknown pilot exception has occurred",
        CONVERSIONFAILURE: "Failed to convert object data",
        FILEHANDLINGFAILURE: "Failed during file handling",
        MESSAGEHANDLINGFAILURE: "Failed to handle message from payload",
        PAYLOADEXECUTIONFAILURE: "Failed to execute payload",
        SINGULARITYGENERALFAILURE: "Singularity: general failure",
        SINGULARITYNOLOOPDEVICES: "Singularity: No more available loop devices",
        SINGULARITYBINDPOINTFAILURE: "Singularity: Not mounting requested bind point",
        SINGULARITYIMAGEMOUNTFAILURE: "Singularity: Failed to mount image",
        PAYLOADEXECUTIONEXCEPTION: "Exception caught during payload execution",
<<<<<<< HEAD
        NOTDEFINED: "Not defined",
        NOTSAMELENGTH: "Not same length"
=======
        NOSTORAGEPROTOCOL: "No protocol defined for storage endpoint",
        CHKSUMNOTSUP: "Mover error: query checksum is not supported",

>>>>>>> deed871e
    }

    def get_error_message(self, errorcode):
        """
        Return the error message corresponding to the given error code.

        :param errorcode:
        :return: errormessage (string)
        """

        if errorcode in self._error_messages:
            return self._error_messages[errorcode]
        else:
            return "Unknown error code: %d" % errorcode

    def add_error_code(self, errorcode, pilot_error_codes=[], pilot_error_diags=[]):
        """
        Add pilot error code to list of error codes.
        This function adds the given error code to the list of all errors that have occurred. This is needed since
        several errors can happen; e.g. a stage-in error can be followed by a stage-out error during the log transfer.
        The full list of errors is dumped to the log, but only the first error is reported to the server.
        The function also sets the corresponding error message.

        :param errorcode: pilot error code (integer)
        :param pilot_error_codes: list of pilot error codes (list of integers)
        :param pilot_error_diags: list of pilot error diags (list of strings)
        :return: pilotErrorCodes, pilotErrorDiags
        """

        # do nothing if the error code has already been added
        if errorcode not in pilot_error_codes:
            pilot_error_codes.append(errorcode)
            pilot_error_diags.append(self.get_error_message(errorcode))

        return pilot_error_codes, pilot_error_diags

    def report_errors(self, pilot_error_codes, pilot_error_diags):
        """
        Report all errors that occurred during running.
        The function should be called towards the end of running a job.

        :param pilot_error_codes: list of pilot error codes (list of integers)
        :param pilot_error_diags: list of pilot error diags (list of strings)
        :return: error_report (string)
        """

        i = 0
        if pilot_error_codes == []:
            report = "no pilot errors were reported"
        else:
            report = "Nr.\tError code\tError diagnostics"
            for errorcode in pilot_error_codes:
                i += 1
                report += "\n%d.\t%d\t%s" % (i, errorcode, pilot_error_diags[i - 1])

        return report

    def resolve_transform_error(self, exit_code, stderr):
        """
        Assign a pilot error code to a specific transform error.
        :param exit_code: transform exit code.
        :param stderr: transform stderr
        :return: pilot error code (int)
        """

        if exit_code == 251 and "Not mounting requested bind point" in stderr:
            ec = self.SINGULARITYBINDPOINTFAILURE
        elif exit_code == 255 and "No more available loop devices" in stderr:
            ec = self.SINGULARITYNOLOOPDEVICES
        elif exit_code == 255 and "Failed to mount image" in stderr:
            ec = self.SINGULARITYIMAGEMOUNTFAILURE
        else:
            # do not assign a pilot error code for unidentified transform error, return 0
            ec = 0

        return ec

    def extract_stderr_msg(self, stderr):
        """
        Extract the ERROR or WARNING message from the singularity stderr.
        :param stderr: string.
        :return: string.
        """

        msg = ""
        pattern = r"ERROR +\: (.+)"
        found = re.findall(pattern, stderr)
        if len(found) > 0:
            msg = found[0]
        else:
            pattern = r"WARNING\: (.+)"
            found = re.findall(pattern, stderr)
            if len(found) > 0:
                msg = found[0]

        return msg<|MERGE_RESOLUTION|>--- conflicted
+++ resolved
@@ -42,11 +42,8 @@
     GETADMISMATCH = 1171
     PUTADMISMATCH = 1172
     NOVOMSPROXY = 1177
-<<<<<<< HEAD
     PAYLOADEXCEEDMAXMEM = 1235
-=======
     CHKSUMNOTSUP = 1242
->>>>>>> deed871e
 
     # Error code constants (new since Pilot 2)
     NOTIMPLEMENTED = 1300
@@ -60,12 +57,9 @@
     SINGULARITYBINDPOINTFAILURE = 1308
     SINGULARITYIMAGEMOUNTFAILURE = 1309
     PAYLOADEXECUTIONEXCEPTION = 1310
-<<<<<<< HEAD
     NOTDEFINED = 1311
     NOTSAMELENGTH = 1312
-=======
-    NOSTORAGEPROTOCOL = 1311
->>>>>>> deed871e
+    NOSTORAGEPROTOCOL = 1313
 
     _error_messages = {
         GENERALERROR: "General pilot error, consult batch log",
@@ -101,14 +95,10 @@
         SINGULARITYBINDPOINTFAILURE: "Singularity: Not mounting requested bind point",
         SINGULARITYIMAGEMOUNTFAILURE: "Singularity: Failed to mount image",
         PAYLOADEXECUTIONEXCEPTION: "Exception caught during payload execution",
-<<<<<<< HEAD
         NOTDEFINED: "Not defined",
         NOTSAMELENGTH: "Not same length"
-=======
         NOSTORAGEPROTOCOL: "No protocol defined for storage endpoint",
         CHKSUMNOTSUP: "Mover error: query checksum is not supported",
-
->>>>>>> deed871e
     }
 
     def get_error_message(self, errorcode):
